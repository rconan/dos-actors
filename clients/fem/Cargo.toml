--- conflicted
+++ resolved
@@ -27,12 +27,9 @@
 bincode = { workspace = true, optional = true }
 anyhow.workspace = true
 geotrans = "0.2.2"
-<<<<<<< HEAD
 toml = {version = "0.8.19", optional = true}
-=======
 faer = "0.19.4"
 faer-ext = { version = "0.3.0", features = ["nalgebra"] }
->>>>>>> 4877dd3b
 
 [build-dependencies]
 anyhow.workspace = true
