[workspace]
members = [
    "clients/scope/client",
    "actors/dsl/examples/demo",
    "actors/dsl/examples/scope",
    "actors/dsl/examples/scopes",
    "clients/crseo/tms",
    "clients/lom",
    "book",
    "clients/fem/mech",
    "clients/servos/edge-sensors",
    "clients/servos/edge-sensors/scopes",
    "clients/servos/edge-sensors/io",
    "demos",
]
resolver = "2"

[workspace.package]
authors = ["Rod Conan <rconan@gmto.org>"]
edition = "2021"
license = "MIT"
repository = "https://github.com/rconan/dos-actors"
categories = ["science", "simulation"]
keywords = ["telescope", "astronomy"]

[workspace.dependencies]
<<<<<<< HEAD
gmt_dos-actors = { version = "10.2", path = "actors/" }
gmt_dos-clients = { version = "4.3", default-features = false, path = "clients/core" }
=======
gmt_dos-actors = { version = "11.0", path = "actors/" }
gmt_dos-clients = { version = "4.2", default-features = false, path = "clients/core" }
>>>>>>> 1e3d66e5
interface = { version = "1.3", path = "interface", package = "gmt_dos-actors-clients_interface" }
gmt-fem = { version = "5.1.0", path = "clients/fem/model" }
gmt-fem-code-builder = { version = "2.1", path = "clients/fem/builder" }
dos-uid-derive = { version = "5.0", path = "interface/uid-derive/" }
gmt_dos-clients_io = { version = "4.2", path = "clients/io" }
gmt_dos-clients_fem = { version = "4.3", path = "clients/fem/" }
gmt_dos-clients_mount = { version = "4.0", path = "clients/mount/" }
<<<<<<< HEAD
gmt_dos-clients_m1-ctrl = { version = "4.0", path = "clients/m1-ctrl/" }
gmt_dos-clients_m2-ctrl = { version = "3.0", path = "clients/m2-ctrl/" }
gmt_dos-clients_servos = { version = "2.1", default-features = false, path = "clients/servos/" }
=======
gmt_dos-clients_m1-ctrl = { version = "4.1", path = "clients/m1-ctrl/" }
gmt_dos-clients_m2-ctrl = { version = "2.1", path = "clients/m2-ctrl/" }
gmt_dos-clients_servos = { version = "2.0", default-features = false, path = "clients/servos/" }
>>>>>>> 1e3d66e5
gmt_dos-clients_arrow = { version = "2.1", path = "clients/arrow/" }
gmt_dos-clients_domeseeing = { version = "2.1", path = "clients/domeseeing/" }
gmt_dos-clients_windloads = { version = "2.2", path = "clients/windloads/" }
gmt_dos-clients_lom = { version = "1.1", path = "clients/lom/" }
gmt_dos-clients_crseo = { version = "4.3", path = "clients/crseo/" }
gmt_dos-clients_transceiver = { version = "2.0", path = "clients/transceiver" }
gmt_dos-clients_scope = { version = "3.1", path = "clients/scope" }
gmt_dos-clients_scope-client = { path = "clients/scope/client" }
log = "0.4.17"
thiserror = "1.0"
tokio-test = "0.4"
nalgebra = "0.32.1"
tokio = { version = "1.25.0" }
anyhow = "1.0.68"
crseo = { version = "0.9" }
rayon = "1.6.1"
env_logger = "0.11.1"
matio-rs = "1.3"
skyangle = "0.2.2"
nanorand = "0.7.0"
serde = { version = "1.0.160", features = ["derive", "rc"] }
bincode = "2.0.0-rc"
apache-arrow = { version = "30.0", package = "arrow" }
parquet = "30.0"
zip = "0.6.6"
bytes = "1.3.0"
indicatif = { version = "0.17.3" }
tracing = "0.1.37"
flume = "0.11.0"
syn = "2.0"
quote = "1.0"
proc-macro2 = "1.0"

[profile.release]
lto = "thin"<|MERGE_RESOLUTION|>--- conflicted
+++ resolved
@@ -24,13 +24,8 @@
 keywords = ["telescope", "astronomy"]
 
 [workspace.dependencies]
-<<<<<<< HEAD
-gmt_dos-actors = { version = "10.2", path = "actors/" }
-gmt_dos-clients = { version = "4.3", default-features = false, path = "clients/core" }
-=======
 gmt_dos-actors = { version = "11.0", path = "actors/" }
 gmt_dos-clients = { version = "4.2", default-features = false, path = "clients/core" }
->>>>>>> 1e3d66e5
 interface = { version = "1.3", path = "interface", package = "gmt_dos-actors-clients_interface" }
 gmt-fem = { version = "5.1.0", path = "clients/fem/model" }
 gmt-fem-code-builder = { version = "2.1", path = "clients/fem/builder" }
@@ -38,15 +33,9 @@
 gmt_dos-clients_io = { version = "4.2", path = "clients/io" }
 gmt_dos-clients_fem = { version = "4.3", path = "clients/fem/" }
 gmt_dos-clients_mount = { version = "4.0", path = "clients/mount/" }
-<<<<<<< HEAD
-gmt_dos-clients_m1-ctrl = { version = "4.0", path = "clients/m1-ctrl/" }
+gmt_dos-clients_m1-ctrl = { version = "4.1", path = "clients/m1-ctrl/" }
 gmt_dos-clients_m2-ctrl = { version = "3.0", path = "clients/m2-ctrl/" }
-gmt_dos-clients_servos = { version = "2.1", default-features = false, path = "clients/servos/" }
-=======
-gmt_dos-clients_m1-ctrl = { version = "4.1", path = "clients/m1-ctrl/" }
-gmt_dos-clients_m2-ctrl = { version = "2.1", path = "clients/m2-ctrl/" }
 gmt_dos-clients_servos = { version = "2.0", default-features = false, path = "clients/servos/" }
->>>>>>> 1e3d66e5
 gmt_dos-clients_arrow = { version = "2.1", path = "clients/arrow/" }
 gmt_dos-clients_domeseeing = { version = "2.1", path = "clients/domeseeing/" }
 gmt_dos-clients_windloads = { version = "2.2", path = "clients/windloads/" }
